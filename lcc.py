--- conflicted
+++ resolved
@@ -6,6 +6,7 @@
 import requests
 import json
 from collections import Counter
+import time
 import time
 
 load_dotenv()
@@ -52,8 +53,10 @@
     def __init__(self, username, max_games, all=False, is_quiet=False):
         self.current_games_analysed = 0
         self.games_to_analyse, self.seconds_estimate = self.estimate_time_to_completion(username, max_games, all, is_quiet)
+        self.games_to_analyse, self.seconds_estimate = self.estimate_time_to_completion(username, max_games, all, is_quiet)
         self.current_update_benchmark = 0.05
         self.benchmark_increment = 0.05
+        self.start_time = time.time()
         self.start_time = time.time()
   
     def estimate_time_to_completion(self, username, max_games: int, all=False, is_quiet=False):
@@ -68,10 +71,15 @@
                 if all:
                     max_games = response.json()['count']['all']
                 seconds = max_games / (10/3)
+                seconds = max_games / (10/3)
                 return max_games, seconds
             else:
                 response.raise_for_status()
         except requests.HTTPError as e:
+            if not is_quiet:
+                if e.response.status_code == 404:
+                    print(f"An error occurred. Please verify that user '{username}' exists.")
+                print(e.response.text)
             if not is_quiet:
                 if e.response.status_code == 404:
                     print(f"An error occurred. Please verify that user '{username}' exists.")
@@ -81,6 +89,8 @@
     def update(self, games_analysed, is_quiet=False):
         self.current_games_analysed = games_analysed
         if ((games_analysed / self.games_to_analyse)) >= self.current_update_benchmark:
+            if not is_quiet:
+                print(f"  {games_analysed / self.games_to_analyse * 100:.0f}% complete ({self.current_games_analysed} games) ", end='\r')
             if not is_quiet:
                 print(f"  {games_analysed / self.games_to_analyse * 100:.0f}% complete ({self.current_games_analysed} games) ", end='\r')
             self.current_update_benchmark += self.benchmark_increment
@@ -144,11 +154,15 @@
                 if return_games:
                     games.append(game_data)
             estimator.update(games_analysed_count, is_quiet)
+            estimator.update(games_analysed_count, is_quiet)
         if return_games:
             return games, results, avg_opponent_rating
         else:
             return results, avg_opponent_rating
     except requests.HTTPError as e:
+        if not is_quiet:
+            print(f"Analysed {estimator.current_games_analysed} games before receiving Error {response.status_code}.")
+            print(e.response.text)
         if not is_quiet:
             print(f"Analysed {estimator.current_games_analysed} games before receiving Error {response.status_code}.")
             print(e.response.text)
@@ -202,6 +216,9 @@
         if not is_quiet:
             print(f'Error: {response.status_code}')
             response.raise_for_status()
+        if not is_quiet:
+            print(f'Error: {response.status_code}')
+            response.raise_for_status()
 
 def process_player_colors(game, username):
     white_name = game['players']['white']['user']['name']    
@@ -233,14 +250,9 @@
         
 def execute_workflow():
     args = parser.parse_args()
-<<<<<<< HEAD
     verify_auth()
     is_quiet = args.quiet
     estimator = SimpleTimeEstimator(args.username, args.max_games, args.all, is_quiet)
-=======
-    is_quiet = False
-    estimator = SimpleTimeEstimator('xland44', '1', False, is_quiet)
->>>>>>> deb72f0c
     
     if estimator.seconds_estimate:
         if not is_quiet:
@@ -254,14 +266,10 @@
             print(' ', end='\r')
             print(f"Done! Time: {time.time() - estimator.start_time:.0f} seconds.".ljust(40))
             print(f"Avg. Rating: {avg_rating:.0f}")
-<<<<<<< HEAD
         print(flag_counts)           
              
 def main():
     execute_workflow()
-=======
-        print(flag_counts)
->>>>>>> deb72f0c
 
 if __name__ == '__main__':
     main()